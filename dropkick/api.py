--- conflicted
+++ resolved
@@ -639,31 +639,7 @@
         adata.uns["dropkick_args"]["coef_path"],
         alpha=0.5,
     )
-<<<<<<< HEAD
     axes[0].tick_params(axis="both", which="major", labelsize=12)
-=======
-
-    # plot CV scores versus log(lambda) on right y-axis
-    ax2 = ax.twinx()
-    ax2.set_ylabel("Binomial Deviance", color="b")
-    ax2.plot(
-        np.log(adata.uns["dropkick_args"]["lambda_path"]),
-        -2 * adata.uns["dropkick_args"]["cv_mean_score"],
-        label="Mean Deviance",
-        color="b",
-    )
-    ax2.fill_between(
-        np.log(adata.uns["dropkick_args"]["lambda_path"]),
-        y1=(-2 * adata.uns["dropkick_args"]["cv_mean_score"])
-        - 2 * adata.uns["dropkick_args"]["cv_standard_error"],
-        y2=(-2 * adata.uns["dropkick_args"]["cv_mean_score"])
-        + 2 * adata.uns["dropkick_args"]["cv_standard_error"],
-        color="b",
-        alpha=0.2,
-        label="Deviance SEM",
-    )
-    ax2.tick_params(axis="y", labelcolor="b")
->>>>>>> eff73aff
     # plot vertical line at chosen lambda value and add to legend
     axes[0].axvline(
         np.log(adata.uns["dropkick_args"]["chosen_lambda"]),
